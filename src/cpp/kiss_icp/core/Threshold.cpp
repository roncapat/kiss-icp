--- conflicted
+++ resolved
@@ -26,15 +26,8 @@
 #include <cmath>
 
 namespace {
-<<<<<<< HEAD
-double ComputeModelError(const Eigen::Matrix4d &model_deviation, double max_range) {
-    const Eigen::Matrix3d &R = model_deviation.block<3, 3>(0, 0);
-    const Eigen::Vector3d &t = model_deviation.block<3, 1>(0, 3);
-    const double theta = std::acos(0.5 * (R.trace() - 1));
-=======
 double ComputeModelError(const Eigen::Isometry3d &model_deviation, double max_range) {
     const double theta = Eigen::AngleAxisd(model_deviation.rotation()).angle();
->>>>>>> c8ce571d
     const double delta_rot = 2.0 * max_range * std::sin(theta / 2.0);
     const double delta_trans = model_deviation.translation().norm();
     return delta_trans + delta_rot;
